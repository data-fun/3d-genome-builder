--- conflicted
+++ resolved
@@ -296,13 +296,8 @@
 
 rule map_parameter:
     input:
-<<<<<<< HEAD
         structure="structure/{resolution}/structure_completed.pdb"
         parameter="annotations/{resolution}/parameter.bedgraph"
-=======
-        structure="structure/{resolution}/structure_completed.pdb",
-        parameter="annotations/parameter.bedgraph"
->>>>>>> 9dcbbc0e
     output:
         "structure/{resolution}/structure_with_quantitative_parameter.pdb"
     message:
